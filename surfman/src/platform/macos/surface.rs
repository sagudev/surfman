//! Surface management for macOS.

use crate::context::ContextID;
use crate::gl::types::{GLenum, GLint, GLuint};
use crate::gl_utils;
use crate::renderbuffers::Renderbuffers;
use crate::{Error, SurfaceAccess, SurfaceID, SurfaceType, gl};
use super::context::{Context, GL_FUNCTIONS};
use super::device::Device;
use super::ffi::{IOSurfaceGetAllocSize, IOSurfaceGetBaseAddress, IOSurfaceGetBytesPerRow};
use super::ffi::{IOSurfaceLock, IOSurfaceUnlock, kCVPixelFormatType_32BGRA, kIOMapDefaultCache};
use super::ffi::{kIOMapWriteCombineCache, kCVReturnSuccess};

use cocoa::appkit::{NSScreen, NSView as NSViewMethods, NSWindow};
use cocoa::base::{YES, id};
use cocoa::foundation::{NSPoint, NSRect, NSSize};
use cocoa::quartzcore::{CALayer, CATransform3D, transaction};
use core_foundation::base::TCFType;
use core_foundation::dictionary::CFDictionary;
use core_foundation::number::CFNumber;
use core_foundation::string::CFString;
use core_graphics::geometry::{CGRect, CGSize, CG_ZERO_POINT};
use display_link::macos::cvdisplaylink::{CVDisplayLink, CVTimeStamp, DisplayLink};
use euclid::default::Size2D;
use io_surface::{self, IOSurface, kIOSurfaceBytesPerElement, kIOSurfaceBytesPerRow};
use io_surface::{kIOSurfaceCacheMode, kIOSurfaceHeight, kIOSurfacePixelFormat, kIOSurfaceWidth};
use mach::kern_return::KERN_SUCCESS;
use std::fmt::{self, Debug, Formatter};
use std::marker::PhantomData;
use std::mem;
use std::os::raw::c_void;
use std::slice;
use std::sync::{Arc, Condvar, Mutex};
use std::thread;

#[cfg(feature = "sm-winit")]
use winit::Window;
#[cfg(feature = "sm-winit")]
use winit::os::macos::WindowExt;

const BYTES_PER_PIXEL: i32 = 4;

const SURFACE_GL_TEXTURE_TARGET: GLenum = gl::TEXTURE_RECTANGLE;

pub struct Surface {
    pub(crate) io_surface: IOSurface,
    pub(crate) size: Size2D<i32>,
    access: SurfaceAccess,
    pub(crate) context_id: ContextID,
    pub(crate) framebuffer_object: GLuint,
    pub(crate) texture_object: GLuint,
    pub(crate) renderbuffers: Renderbuffers,
    pub(crate) view_info: Option<ViewInfo>,
}

pub struct SurfaceTexture {
    pub(crate) surface: Surface,
    pub(crate) texture_object: GLuint,
    pub(crate) phantom: PhantomData<*const ()>,
}

unsafe impl Send for Surface {}

impl Debug for Surface {
    fn fmt(&self, formatter: &mut Formatter) -> fmt::Result {
        write!(formatter, "Surface({:x})", self.id().0)
    }
}

impl Drop for Surface {
    fn drop(&mut self) {
        if self.framebuffer_object != 0 && !thread::panicking() {
            panic!("Should have destroyed the surface first with `destroy_surface()`!")
        }
    }
}

pub(crate) struct ViewInfo {
    layer: CALayer,
    front_surface: IOSurface,
    display_link: DisplayLink,
    next_vblank: Arc<VblankCond>,
}

struct VblankCond {
    mutex: Mutex<()>,
    cond: Condvar,
}

pub struct NSView(id);

pub struct NativeWidget {
    pub view: NSView,
}

pub struct SurfaceDataGuard<'a> {
    surface: &'a mut Surface,
    stride: usize,
    ptr: *mut u8,
    len: usize,
}

impl Device {
    pub fn create_surface(&mut self,
                          context: &Context,
                          access: SurfaceAccess,
                          surface_type: &SurfaceType<NativeWidget>)
                          -> Result<Surface, Error> {
        let _guard = self.temporarily_make_context_current(context);
        GL_FUNCTIONS.with(|gl| {
            unsafe {
                let size = match *surface_type {
                    SurfaceType::Generic { size } => size,
                    SurfaceType::Widget { ref native_widget } => {
                        let window: id = msg_send![native_widget.view.0, window];
                        let bounds = window.convertRectToBacking(native_widget.view.0.bounds());
                        Size2D::new(bounds.size.width.round(), bounds.size.height.round()).to_i32()
                    }
                };

                let io_surface = self.create_io_surface(&size, access);
                let texture_object = self.bind_to_gl_texture(&io_surface, &size);

                let mut framebuffer_object = 0;
                gl.GenFramebuffers(1, &mut framebuffer_object);
                let _guard = self.temporarily_bind_framebuffer(framebuffer_object);

                gl.FramebufferTexture2D(gl::FRAMEBUFFER,
                                        gl::COLOR_ATTACHMENT0,
                                        SURFACE_GL_TEXTURE_TARGET,
                                        texture_object,
                                        0);

                let context_descriptor = self.context_descriptor(context);
                let context_attributes = self.context_descriptor_attributes(&context_descriptor);

                let renderbuffers = Renderbuffers::new(gl, &size, &context_attributes);
                renderbuffers.bind_to_current_framebuffer(gl);

                debug_assert_eq!(gl.CheckFramebufferStatus(gl::FRAMEBUFFER),
                                 gl::FRAMEBUFFER_COMPLETE);

                let view_info = match *surface_type {
                    SurfaceType::Generic { .. } => None,
                    SurfaceType::Widget { ref native_widget, .. } => {
                        Some(self.create_view_info(&size, access, native_widget))
                    }
                };

                Ok(Surface {
                    io_surface,
                    size,
                    access,
                    context_id: context.id,
                    framebuffer_object,
                    texture_object,
                    renderbuffers,
                    view_info,
                })
            }
        })
    }

    unsafe fn create_view_info(&mut self,
                               size: &Size2D<i32>,
                               surface_access: SurfaceAccess,
                               native_widget: &NativeWidget)
                               -> ViewInfo {
        let front_surface = self.create_io_surface(&size, surface_access);

        let window: id = msg_send![native_widget.view.0, window];
        let device_description: CFDictionary<CFString, CFNumber> =
            CFDictionary::wrap_under_get_rule(window.screen().deviceDescription() as *const _);
        let description_key: CFString = CFString::from("NSScreenNumber");
        let display_id = device_description.get(description_key).to_i64().unwrap() as u32;
        let mut display_link = DisplayLink::on_display(display_id).unwrap();
        let next_vblank = Arc::new(VblankCond { mutex: Mutex::new(()), cond: Condvar::new() });
        display_link.set_output_callback(display_link_output_callback,
                                         mem::transmute(next_vblank.clone()));
        display_link.start();

        transaction::begin();
        transaction::set_disable_actions(true);

        let superlayer = CALayer::new();
        native_widget.view.0.setLayer(superlayer.id());
        native_widget.view.0.setWantsLayer(YES);

        // Compute logical size.
        let window: id = msg_send![native_widget.view.0, window];
        let logical_rect: NSRect = msg_send![window, convertRectFromBacking:NSRect {
            origin: NSPoint { x: 0.0, y: 0.0 },
            size: NSSize { width: size.width as f64, height: size.height as f64 },
        }];
        let logical_size = logical_rect.size;

        // Flip contents right-side-up.
        let sublayer_transform =
            CATransform3D::from_scale(1.0, -1.0, 1.0).translate(0.0, -logical_size.height, 0.0);
        superlayer.set_sublayer_transform(sublayer_transform);

        let layer = CALayer::new();
        let layer_size = CGSize::new(logical_size.width as f64, logical_size.height as f64);
        layer.set_frame(&CGRect::new(&CG_ZERO_POINT, &layer_size));
        layer.set_contents(front_surface.obj as id);
        layer.set_opaque(true);
        layer.set_contents_opaque(true);
        superlayer.add_sublayer(&layer);

        transaction::commit();

        ViewInfo { layer, front_surface, display_link, next_vblank }
    }

    pub fn create_surface_texture(&self, _: &mut Context, surface: Surface)
                                  -> Result<SurfaceTexture, Error> {
        if surface.view_info.is_some() {
            return Err(Error::WidgetAttached);
        }

        let texture_object = self.bind_to_gl_texture(&surface.io_surface, &surface.size);
        Ok(SurfaceTexture {
            surface,
            texture_object,
            phantom: PhantomData,
        })
    }

    fn bind_to_gl_texture(&self, io_surface: &IOSurface, size: &Size2D<i32>) -> GLuint {
        GL_FUNCTIONS.with(|gl| {
            unsafe {
                let mut texture = 0;
                gl.GenTextures(1, &mut texture);
                debug_assert_ne!(texture, 0);

                gl.BindTexture(gl::TEXTURE_RECTANGLE, texture);
                io_surface.bind_to_gl_texture(size.width, size.height, true);

                gl.TexParameteri(gl::TEXTURE_RECTANGLE,
                                 gl::TEXTURE_MAG_FILTER,
                                 gl::NEAREST as GLint);
                gl.TexParameteri(gl::TEXTURE_RECTANGLE,
                                 gl::TEXTURE_MIN_FILTER,
                                 gl::NEAREST as GLint);
                gl.TexParameteri(gl::TEXTURE_RECTANGLE,
                                 gl::TEXTURE_WRAP_S,
                                 gl::CLAMP_TO_EDGE as GLint);
                gl.TexParameteri(gl::TEXTURE_RECTANGLE,
                                 gl::TEXTURE_WRAP_T,
                                 gl::CLAMP_TO_EDGE as GLint);

                gl.BindTexture(gl::TEXTURE_RECTANGLE, 0);

                debug_assert_eq!(gl.GetError(), gl::NO_ERROR);

                texture
            }
        })
    }

    pub fn destroy_surface(&self, context: &mut Context, mut surface: Surface)
                           -> Result<(), Error> {
        GL_FUNCTIONS.with(|gl| {
            if context.id != surface.context_id {
                // Leak the surface, and return an error.
                surface.framebuffer_object = 0;
                surface.renderbuffers.leak();
                return Err(Error::IncompatibleSurface);
            }

            unsafe {
                gl_utils::destroy_framebuffer(gl, surface.framebuffer_object);
                surface.framebuffer_object = 0;

                surface.renderbuffers.destroy(gl);
                gl.DeleteTextures(1, &surface.texture_object);
                surface.texture_object = 0;
            }

            Ok(())
        })
    }

    pub fn destroy_surface_texture(&self, _: &mut Context, mut surface_texture: SurfaceTexture)
                                   -> Result<Surface, Error> {
        GL_FUNCTIONS.with(|gl| {
            unsafe {
                gl.DeleteTextures(1, &surface_texture.texture_object);
                surface_texture.texture_object = 0;
            }

            Ok(surface_texture.surface)
        })
    }

    #[inline]
    pub fn surface_gl_texture_target(&self) -> GLenum {
        SURFACE_GL_TEXTURE_TARGET
    }

    pub fn present_surface(&self, context: &Context, surface: &mut Surface) -> Result<(), Error> {
        let _guard = self.temporarily_make_context_current(context)?;
        surface.present()
    }

    #[inline]
    pub fn lock_surface_data<'s>(&self, surface: &'s mut Surface)
                                 -> Result<SurfaceDataGuard<'s>, Error> {
        surface.lock_data()
    }

    fn create_io_surface(&self, size: &Size2D<i32>, access: SurfaceAccess) -> IOSurface {
        let cache_mode = match access {
            SurfaceAccess::GPUCPUWriteCombined => kIOMapWriteCombineCache,
            SurfaceAccess::GPUOnly | SurfaceAccess::GPUCPU => kIOMapDefaultCache,
        };

        unsafe {
            let properties = CFDictionary::from_CFType_pairs(&[
                (CFString::wrap_under_get_rule(kIOSurfaceWidth),
                 CFNumber::from(size.width).as_CFType()),
                (CFString::wrap_under_get_rule(kIOSurfaceHeight),
                 CFNumber::from(size.height).as_CFType()),
                (CFString::wrap_under_get_rule(kIOSurfaceBytesPerElement),
                 CFNumber::from(BYTES_PER_PIXEL).as_CFType()),
                (CFString::wrap_under_get_rule(kIOSurfaceBytesPerRow),
                 CFNumber::from(size.width * BYTES_PER_PIXEL).as_CFType()),
                (CFString::wrap_under_get_rule(kIOSurfacePixelFormat),
                 CFNumber::from(kCVPixelFormatType_32BGRA).as_CFType()),
                (CFString::wrap_under_get_rule(kIOSurfaceCacheMode),
                 CFNumber::from(cache_mode).as_CFType()),
            ]);

            io_surface::new(&properties)
        }
    }

    fn temporarily_bind_framebuffer(&self, new_framebuffer: GLuint) -> FramebufferGuard {
        GL_FUNCTIONS.with(|gl| {
            unsafe {
                let (mut current_draw_framebuffer, mut current_read_framebuffer) = (0, 0);
                gl.GetIntegerv(gl::DRAW_FRAMEBUFFER_BINDING, &mut current_draw_framebuffer);
                gl.GetIntegerv(gl::READ_FRAMEBUFFER_BINDING, &mut current_read_framebuffer);
                gl.BindFramebuffer(gl::FRAMEBUFFER, new_framebuffer);
                FramebufferGuard {
                    draw: current_draw_framebuffer as GLuint,
                    read: current_read_framebuffer as GLuint,
                }
            }
        })
    }
}

impl Surface {
    #[inline]
    pub fn size(&self) -> Size2D<i32> {
        self.size
    }

    #[inline]
    pub fn id(&self) -> SurfaceID {
        SurfaceID(self.io_surface.as_concrete_TypeRef() as usize)
    }

    #[inline]
    pub fn context_id(&self) -> ContextID {
        self.context_id
    }

    // Assumes the context is current.
    pub(crate) fn present(&mut self) -> Result<(), Error> {
        GL_FUNCTIONS.with(|gl| {
            unsafe {
                gl.Flush();

                transaction::begin();
                transaction::set_disable_actions(true);

                let view_info = match self.view_info {
                    None => return Err(Error::NoWidgetAttached),
                    Some(ref mut view_info) => view_info,
                };
                mem::swap(&mut view_info.front_surface, &mut self.io_surface);
                view_info.layer.set_contents(view_info.front_surface.obj as id);

                transaction::commit();

                let size = self.size;
                gl.BindTexture(gl::TEXTURE_RECTANGLE, self.texture_object);
                self.io_surface.bind_to_gl_texture(size.width, size.height, true);
                gl.BindTexture(gl::TEXTURE_RECTANGLE, 0);

                // Wait for the next swap interval.
                let next_vblank_mutex_guard = view_info.next_vblank.mutex.lock().unwrap();
                drop(view_info.next_vblank.cond.wait(next_vblank_mutex_guard).unwrap());

                Ok(())
            }
        })
    }

    pub(crate) fn lock_data(&mut self) -> Result<SurfaceDataGuard, Error> {
        if !self.access.cpu_access_allowed() {
            return Err(Error::SurfaceDataInaccessible);
        }

        unsafe {
            let mut seed = 0;
            let result = IOSurfaceLock(self.io_surface.as_concrete_TypeRef(), 0, &mut seed);
            if result != KERN_SUCCESS {
                return Err(Error::SurfaceLockFailed);
            }

            let ptr = IOSurfaceGetBaseAddress(self.io_surface.as_concrete_TypeRef()) as *mut u8;
            let len = IOSurfaceGetAllocSize(self.io_surface.as_concrete_TypeRef());
            let stride = IOSurfaceGetBytesPerRow(self.io_surface.as_concrete_TypeRef());

            Ok(SurfaceDataGuard { surface: &mut *self, stride, ptr, len })
        }
    }
}

impl SurfaceTexture {
    #[inline]
    pub fn gl_texture(&self) -> GLuint {
        self.texture_object
    }
}

impl<'a> SurfaceDataGuard<'a> {
    #[inline]
    pub fn stride(&self) -> usize { self.stride }

    #[inline]
    pub fn data(&mut self) -> &mut [u8] {
        unsafe {
            slice::from_raw_parts_mut(self.ptr, self.len)
        }
    }
}

impl<'a> Drop for SurfaceDataGuard<'a> {
    #[inline]
    fn drop(&mut self) {
        unsafe {
            let mut seed = 0;
            IOSurfaceUnlock(self.surface.io_surface.as_concrete_TypeRef(), 0, &mut seed);
        }
    }
}

impl NativeWidget {
    #[cfg(feature = "sm-winit")]
    #[inline]
    pub fn from_winit_window(window: &Window) -> NativeWidget {
        unsafe {
            NativeWidget { view: NSView(msg_send![window.get_nsview() as id, retain]) }
        }
    }
}

impl Drop for NativeWidget {
    #[inline]
    fn drop(&mut self) {
        unsafe {
<<<<<<< HEAD
            msg_send![self.view.0, release]
=======
            let () = msg_send![self.view.0, release];
>>>>>>> 6b273f1f
        }
    }
}

impl Drop for ViewInfo {
    #[inline]
    fn drop(&mut self) {
        unsafe {
            // FIXME(pcwalton): When this returns, are there absolutely guaranteed to be no more
            // callbacks? `CVDisplayLinkStop()` documentation doesn't say…
            //
            // If not, then this is a possible use-after-free!
            self.display_link.stop();

            // Drop the reference that the callback was holding onto.
            mem::transmute_copy::<Arc<VblankCond>, Arc<VblankCond>>(&self.next_vblank);
        }
    }
}

#[must_use]
struct FramebufferGuard {
    draw: GLuint,
    read: GLuint,
}

impl Drop for FramebufferGuard {
    fn drop(&mut self) {
        GL_FUNCTIONS.with(|gl| {
            unsafe {
                gl.BindFramebuffer(gl::READ_FRAMEBUFFER, self.read);
                gl.BindFramebuffer(gl::DRAW_FRAMEBUFFER, self.draw);
            }
        })
    }
}

unsafe extern "C" fn display_link_output_callback(_: *mut CVDisplayLink,
                                                  _: *const CVTimeStamp,
                                                  _: *const CVTimeStamp,
                                                  _: i64,
                                                  _: *mut i64,
                                                  user_data: *mut c_void)
                                                  -> i32 {
    let next_vblank: Arc<VblankCond> = mem::transmute(user_data);
    {
        let _guard = next_vblank.mutex.lock().unwrap();
        next_vblank.cond.notify_all();
    }

    mem::forget(next_vblank);
    kCVReturnSuccess
}<|MERGE_RESOLUTION|>--- conflicted
+++ resolved
@@ -463,11 +463,7 @@
     #[inline]
     fn drop(&mut self) {
         unsafe {
-<<<<<<< HEAD
-            msg_send![self.view.0, release]
-=======
             let () = msg_send![self.view.0, release];
->>>>>>> 6b273f1f
         }
     }
 }
