[package]
name = "surfman"
license = "MIT / Apache-2.0"
edition = "2018"
<<<<<<< HEAD
version = "0.1.3"
=======
version = "0.2.0"
>>>>>>> fb782262
authors = [
    "Patrick Walton <pcwalton@mimiga.net>",
    "Emilio Cobos Álvarez <emilio@crisal.io>",
    "The Servo Project Developers",
]
description = "A cross-platform, low-level toolkit for GPU surface management"
repository = "https://github.com/pcwalton/surfman"
build = "build.rs"

[build-dependencies]
gl_generator = "0.11"

[features]
default = ["sm-winit"]
sm-angle = []
sm-angle-builtin = ["mozangle"]
sm-angle-default = ["sm-angle"]
sm-no-wgl = ["sm-angle-default"]
sm-test = []
sm-wayland-default = []
sm-winit = ["winit"]
sm-x11 = ["x11"]

[dependencies]
bitflags = "1.1"
lazy_static = "1"
libc = "0.2"
log = "0.4"
parking_lot = "0.9"

[dependencies.euclid]
version = "0.20"
features = []

[dependencies.osmesa-sys]
version = "0.1"
optional = true

[dependencies.winit]
version = "<0.19.4" # 0.19.4 causes build errors https://github.com/rust-windowing/winit/pull/1105
optional = true

[dev-dependencies]
clap = "2"
gl = "0.13"
png = "0.15"
rand = "0.7"

[target.x86_64-apple-darwin.dependencies]
cgl = "0.3.2"
cocoa = "0.19"
core-foundation = "0.6"
core-graphics = "0.17"
display-link = "0.2"
io-surface = "0.12"
mach = "0.3"
objc = "0.2"

[target.'cfg(all(unix, not(any(target_os = "macos", target_os = "android"))))'.dependencies.wayland-sys]
version = "0.24"
features = ["client", "dlopen", "egl"]

[target.'cfg(all(unix, not(any(target_os = "macos", target_os = "android"))))'.dependencies.x11]
version = "2.3.0"
features = ["xlib"]

[target.'cfg(any(not(unix), target_os = "macos", target_os = "android"))'.dependencies.x11]
optional = true
version = "2.3.0"
features = ["xlib"]

# Ensure that we have a static libEGL.lib present for linking with EGL bindings.
[target.'cfg(target_os = "windows")'.dependencies.mozangle]
version = "0.2"
features = ["egl"]
optional = true

[target.'cfg(target_os = "windows")'.dependencies]
wio = "0.2"
winapi = { version = "0.3", features = ["d3d11", "wingdi", "winuser", "libloaderapi"] }<|MERGE_RESOLUTION|>--- conflicted
+++ resolved
@@ -2,11 +2,7 @@
 name = "surfman"
 license = "MIT / Apache-2.0"
 edition = "2018"
-<<<<<<< HEAD
-version = "0.1.3"
-=======
 version = "0.2.0"
->>>>>>> fb782262
 authors = [
     "Patrick Walton <pcwalton@mimiga.net>",
     "Emilio Cobos Álvarez <emilio@crisal.io>",
